# encoding: utf-8
"""
leuvenmapmatching.matcher.base
~~~~~~~~~~~~~~~~~~~~~~~~~~~~~~

Base Matcher and Matching classes.

:author: Wannes Meert
:copyright: Copyright 2015-2018 DTAI, KU Leuven and Sirris.
:license: Apache License, Version 2.0, see LICENSE for details.
"""
from __future__ import print_function

import math
import sys
import logging
import time
from collections import OrderedDict, defaultdict, namedtuple
from itertools import islice
from typing import List, Tuple, Dict, Any, Optional, Set

import numpy as np

from ..util.segment import Segment
from ..util import approx_equal, approx_leq


logger = logging.getLogger("be.kuleuven.cs.dtai.mapmatching")
approx_value = 0.0000000001
ema_const = namedtuple('EMAConst', ['prev', 'cur'])(0.7, 0.3)
default_label_width = 25


class BaseMatching(object):
    """Matching object that represents a node in the Viterbi lattice."""
    __slots__ = ['matcher', 'edge_m', 'edge_o',
                 'logprob', 'logprobema', 'logprobe', 'logprobne',
                 'obs', 'obs_ne', 'dist_obs',
                 'prev', 'prev_other', 'stop', 'length', 'delayed']

    def __init__(self, matcher: 'BaseMatcher', edge_m: Segment, edge_o: Segment,
                 logprob=-np.inf, logprobema=-np.inf, logprobe=-np.inf, logprobne=-np.inf,
                 dist_obs: float = 0.0, obs: int = 0, obs_ne: int = 0,
                 prev: Optional[Set['BaseMatching']] = None, stop: bool = False, length: int = 1,
                 delayed: int = 0, **_kwargs):
        """

        :param matcher: Reference to the Matcher used to generate this matching object.
        :param edge_m: Segment in the given graph (thus line between two nodes in the graph).
        :param edge_o: Segment in the given observations (thus line in between two observations).
        :param logprob: Log probability of this matching.
        :param logprobema: Exponential Mean Average of Log probability.
        :param logprobe: Emitting
        :param logprobne: Non-emitting
        :param dist_obs: Distance between map point and observation
        :param obs: Reference to path entry index (observation)
        :param obs_ne: Number of non-emitting states for this observation
        :param prev: Previous best matching objects
        :param stop: Stop after this matching (e.g. because probability is too low)
        :param length: Lenght of current matching sequence through lattice.
        :param delayed: This matching is temporarily stopped if >0 (e.g. to first explore better options).
        :param dist_m: Distance over graph
        :param dist_o: Distance over observations
        :param _kwargs:
        """
        self.edge_m: Segment = edge_m
        self.edge_o: Segment = edge_o
        self.logprob: float = logprob        # max probability
        self.logprobe: float = logprobe      # Emitting
        self.logprobne: float = logprobne    # Non-emitting
        self.logprobema: float = logprobema  # exponential moving average log probability  # TODO: Not used anymore?
        self.obs: int = obs  # reference to path entry index (observation)
        self.obs_ne: int = obs_ne  # number of non-emitting states for this observation
        self.dist_obs: float = dist_obs  # Distance between map point and observation
        self.prev: Set[BaseMatching] = set() if prev is None else prev  # Previous best matching objects
        self.prev_other: Set[BaseMatching] = set()  # Previous matching objects with lower logprob
        self.stop: bool = stop
        self.length: int = length
        self.delayed: int = delayed
        self.matcher: BaseMatcher = matcher

    @property
    def prune_value(self):
        """Pruning the lattice (e.g. to delay) is based on this key."""
        return self.logprob
        # return self.logprobema

    def next(self, edge_m: Segment, edge_o: Segment, obs: int = 0, obs_ne: int = 0):
        """Create a next lattice Matching object with this Matching object as the previous one in the lattice."""
        new_stop = False
        if edge_m.is_point() and edge_o.is_point():
            # node to node
            dist = self.matcher.map.distance(edge_m.p1, edge_o.p1)
            # proj_m = edge_m.p1
            # proj_o = edge_o.pi
        elif edge_m.is_point() and not edge_o.is_point():
            # node to edge
            dist, proj_o, t_o = self.matcher.map.distance_point_to_segment(edge_m.p1, edge_o.p1, edge_o.p2)
            # proj_m = edge_m.p1
            edge_o.pi = proj_o
            edge_o.ti = t_o
        elif not edge_m.is_point() and edge_o.is_point():
            # edge to node
            dist, proj_m, t_m = self.matcher.map.distance_point_to_segment(edge_o.p1, edge_m.p1, edge_m.p2)
            if not self.matcher.only_edges and (approx_equal(t_m, 0.0) or approx_equal(t_m, 1.0)):
                if __debug__ and logger.isEnabledFor(logging.DEBUG):
                    logger.debug(f"   | Stopped trace: Too close to end, {t_m}")
                    new_stop = True
                else:
                    return None
            edge_m.pi = proj_m
            edge_m.ti = t_m
            # proj_o = edge_o.pi
        elif not edge_m.is_point() and not edge_o.is_point():
            # edge to edge
            dist, proj_m, proj_o, t_m, t_o = self.matcher.map.distance_segment_to_segment(edge_m.p1, edge_m.p2,
                                                                                          edge_o.p1, edge_o.p2)
            edge_m.pi = proj_m
            edge_m.ti = t_m
            edge_o.pi = proj_o
            edge_o.ti = t_o
        else:
            raise Exception(f"Should not happen")

        logprob_trans, props_trans = self.matcher.logprob_trans(self, edge_m, edge_o,
                                                                is_prev_ne=(self.obs_ne != 0),
                                                                is_next_ne=(obs_ne != 0))
        logprob_obs, props_obs = self.matcher.logprob_obs(dist, self, edge_m, edge_o,
                                                          is_ne=(obs_ne != 0))
        if __debug__ and logprob_trans > 0:
            raise Exception(f"logprob_trans = {logprob_trans} > 0")
        if __debug__ and logprob_obs > 0:
            raise Exception(f"logprob_obs = {logprob_obs} > 0")
        new_logprob_delta = logprob_trans + logprob_obs
        if obs_ne == 0:
            new_logprobe = self.logprob + new_logprob_delta
            new_logprobne = 0
            new_logprob = new_logprobe
            new_length = self.length + 1
        else:
            # Non-emitting states require normalisation
            # "* e^(ne_length_factor_log)" or "- ne_length_factor_log" for every step to a non-emitting
            # state to prefer shorter paths
            new_logprobe = self.logprobe + self.matcher.ne_length_factor_log
            # The obvious choice would be average to compensate for that non-emitting states
            # create different path lengths between emitting nodes.
            # We use min() as it is a monotonic function, in contrast with an average
            new_logprobne = min(self.logprobne, new_logprob_delta)
            new_logprob = new_logprobe + new_logprobne
            # Alternative approach with an average
            # new_logprobne = self.logprobne + new_logprob_delta
            # "+ 1" to punish non-emitting states a bit less. Otherwise it would be
            # similar to (Pr_tr*Pr_obs)**2, which punishes just one non-emitting state too much.
            # new_logprob = new_logprobe + new_logprobne / (obs_ne + 1)
            new_length = self.length
        new_logprobema = ema_const.cur * new_logprob_delta + ema_const.prev * self.logprobema
        new_stop |= self.matcher.do_stop(new_logprob / new_length, dist, logprob_trans, logprob_obs)
        if __debug__ and new_logprob > self.logprob:
            raise Exception(f"Expecting a monotonic probability, "
                            f"new_logprob = {new_logprob} > logprob = {self.logprob}")
        if not new_stop or (__debug__ and logger.isEnabledFor(logging.DEBUG)):
            m_next = self.__class__(self.matcher, edge_m, edge_o,
                                    logprob=new_logprob, logprobne=new_logprobne,
                                    logprobe=new_logprobe, logprobema=new_logprobema,
                                    obs=obs, obs_ne=obs_ne, prev={self}, dist_obs=dist,
                                    stop=new_stop, length=new_length, delayed=self.delayed,
                                    **props_trans, **props_obs)
            return m_next
        else:
            return None

    @classmethod
    def first(cls, logprob_init, edge_m, edge_o, matcher, dist_obs):
        """Create an initial lattice Matching object."""
        logprob_obs, props_obs = matcher.logprob_obs(dist_obs, None, edge_m, edge_o)
        logprob = logprob_init + logprob_obs
        new_stop = matcher.do_stop(logprob, dist_obs, logprob_init, logprob_obs)
        if not new_stop or logger.isEnabledFor(logging.DEBUG):
            m_next = cls(matcher, edge_m=edge_m, edge_o=edge_o,
                         logprob=logprob, logprobema=logprob, logprobe=logprob, logprobne=0,
                         dist_obs=dist_obs, obs=0, stop=new_stop, **props_obs)
            return m_next
        else:
            return None

    def update(self, m_next):
        """Update the current entry if the new matching object for this state is better.

        :param m_next: The new matching object representing the same node in the lattice.
        :return: True if the current object is replaced, False otherwise
        """
        # if self.length != m_next.length:
        #     slogprob_norm = self.logprob / self.length
        #     nlogprob_norm = m_next.logprob / m_next.length
        # else:
        #     slogprob_norm = self.logprob
        #     nlogprob_norm = m_next.logprob
        # if (self.stop == m_next.stop and slogprob_norm < nlogprob_norm) or (self.stop and not m_next.stop):
        #     self._update_inner(m_next)
        #     return True
        # elif abs(slogprob_norm - nlogprob_norm) < approx_value and self.stop == m_next.stop:
        #     self.prev.update(m_next.prev)
        #     self.stop = m_next.stop
        #     return False
        assert self.length == m_next.length
        if (self.stop and not m_next.stop) \
                or (self.stop == m_next.stop and self.logprob < m_next.logprob):
            self._update_inner(m_next)
            return True
        else:
            self.prev_other.update(m_next.prev)
            return False

    def _update_inner(self, m_other: 'BaseMatching'):
        self.edge_m = m_other.edge_m
        self.edge_o = m_other.edge_o
        self.logprob = m_other.logprob
        self.logprobe = m_other.logprobe
        self.logprobne = m_other.logprobne
        self.logprobema = m_other.logprobema
        self.dist_obs = m_other.dist_obs
        self.obs = m_other.obs
        self.obs_ne = m_other.obs_ne
        self.prev_other.update(self.prev)  # Do we use this?
        self.prev = m_other.prev
        self.stop = m_other.stop
        self.delayed = m_other.delayed
        self.length = m_other.length

    def is_nonemitting(self):
        return self.obs_ne != 0

    def is_emitting(self):
        return self.obs_ne == 0

    def last_emitting_logprob(self):
        if self.is_emitting():
            return self.logprob
        elif self.prev is None or len(self.prev) == 0:
            return 0
        else:
            return next(iter(self.prev)).last_emitting_logprob()

    def __str__(self, label_width=None):
        stop = ''
        if self.stop:
            stop = 'x'
        else:
            stop = f'{self.delayed}'
        if label_width is None:
            label_width = default_label_width
        repr_tmpl = "{:<2} | {:<"+str(label_width)+"} | {:10.5f} | {:10.5f} | {:10.5f} | {:10.5f} | " +\
                    "{:<3} | {:10.5f} | {:<" + str(label_width) + "} |"
        return repr_tmpl.format(stop, self.label, self.logprob, self.logprob / self.length,
                                self.logprobema, self.logprobne, self.obs,
                                self.dist_obs, ",".join([str(prev.label) for prev in self.prev]))

    def __repr__(self):
        return self.label

    @staticmethod
    def repr_header(label_width=None, stop=""):
        if label_width is None:
            label_width = default_label_width
        repr_tmpl = "{:<2} | {:<"+str(label_width)+"} | {:<10} | {:<10} | {:<10} | {:<10} | " + \
                    "{:<3} | {:<10} | {:<"+str(label_width)+"} |"
        return repr_tmpl.format(stop, "", "lg(Pr)", "nlg(Pr)", "slg(Pr)", "lg(Pr-ne)", "obs", "d(obs)", "prev")

    @staticmethod
    def repr_static(fields, label_width=None):
        if label_width is None:
            label_width = default_label_width
        default_fields = ["", "", float('nan'), float('nan'), float('nan'), float('nan'), "", float('nan'), "", ""]
        repr_tmpl = "{:<2} | {:<" + str(label_width) + "} | {:10.5f} | {:10.5f} | {:10.5f} | {:10.5f} | " + \
                    "{:<3} | {:10.5f} | {:<" + str(label_width) + "} |"
        if len(fields) < 8:
            fields = list(fields) + default_fields[len(fields):]
        return repr_tmpl.format(*fields)

    @property
    def label(self):
        if self.edge_m.p2 is None:
            return "{}---{}-{}".format(self.edge_m.l1, self.obs, self.obs_ne)
        else:
            return "{}-{}-{}-{}".format(self.edge_m.l1, self.edge_m.l2, self.obs, self.obs_ne)

    @property
    def cname(self):
        if self.edge_m.l2 is None:
            return "{}_{}_{}".format(self.edge_m.l1, self.obs, self.obs_ne)
        else:
            return "{}_{}_{}_{}".format(self.edge_m.l1, self.edge_m.l2, self.obs, self.obs_ne)

    @property
    def key(self):
        """Key that indicates the node or edge, observation and non-emitting step.
        This is the unique key that is used in the lattice.
        """
        if self.edge_m.l2 is None:
            return tuple([self.edge_m.l1, self.obs, self.obs_ne])
        else:
            return tuple([self.edge_m.l1, self.edge_m.l2, self.obs, self.obs_ne])

    @property
    def shortkey(self):
        """Key that indicates the node or edge. Irrespective of the current observation."""
        if self.edge_m.l2 is None:
            return self.edge_m.l1
        else:
            return tuple([self.edge_m.l1, self.edge_m.l2])

    @property
    def nodes(self):
        if self.edge_m.l2 is None:
            return [self.edge_m.l1]
        else:
            return [self.edge_m.l1, self.edge_m.l2]

    def __hash__(self):
        return self.cname.__hash__()


class LatticeColumn:

    def __init__(self, obs_idx):
        # 0 = obs, >0 = non-emitting between this obs and next
        self.obs_idx = obs_idx
        self.o = []  # type list[dict[label,Matching]]

    def __contains__(self, item):
        for c in self.o:
            if item in c:
                return True
        return False

    def __len__(self):
        return len(self.o)

    def dict(self, obs_ne=None):
        if obs_ne is None:
            raise AttributeError('obs_ne should be value')
        while obs_ne >= len(self.o):
            self.o.append({})
        return self.o[obs_ne]

    def values_all(self):
        """All matches for the emitting layer and all non-emitting layers."""
        values = set()
        for o in self.o:
            values.update(o.values())
        return values

    def values(self, obs_ne=None):
        if obs_ne is None:
            raise AttributeError('obs_ne should be value')
        if len(self.o) <= obs_ne:
            return []
        return self.o[obs_ne].values()

    def upsert(self, matching):
        # type: (BaseMatching) -> None
        if matching is None:
            return None
        while matching.obs_ne >= len(self.o):
            self.o.append({})
        c = self.o[matching.obs_ne]
        if matching.key in c:
            other_matching = c[matching.key]  # type: BaseMatching
            other_matching.update(matching)
        else:
            c[matching.key] = matching
        return c[matching.key]

    def prune(self, obs_ne, max_lattice_width, expand_upto, prune_thr=None):
        """Prune given column in the lattice to fit in max_lattice_width.
        Also ignore all matchings with a probability lower than prune_thr. These are
        matchings that are worse than the matchings at the next observation that are
        retained after pruning.

        :param obs_ne:
        :param max_lattice_width:
        :param expand_upto: The current expand level
        :return:
        """
        cur_lattice = [m for m in self.values(obs_ne) if not m.stop]
        if __debug__:
            logger.debug('Prune lattice[{},{}] from {} to {}, with prune thr {}'
                         .format(self.obs_idx, obs_ne,
                                 len([m for m in cur_lattice if not m.stop and m.delayed == expand_upto]),
                                 max_lattice_width, prune_thr))
            cnt_pruned = 0
        if max_lattice_width is not None and len(cur_lattice) > max_lattice_width:
            ms = sorted(cur_lattice, key=lambda t: t.prune_value, reverse=True)
            cur_width = max_lattice_width
            m_last = ms[cur_width - 1]
            # Extend current width if next pruned matching has same logprob as last kept matching
            # This increases the lattice width but otherwise the algorithm depends on the
            # order of edges/nodes and is not deterministic.
            while cur_width < len(ms) and ms[cur_width].prune_value == m_last.prune_value:
                m_last = ms[cur_width]
                cur_width += 1
            if prune_thr is not None:
                while cur_width > 0 and ms[cur_width - 1].prune_value < prune_thr:
                    cur_width -= 1
            for m in ms[:cur_width]:  # type: BaseMatching
                if m.delayed > expand_upto:
                    m.delayed = expand_upto  # expand now
            for m in ms[cur_width:]:
                if m.delayed <= expand_upto:
                    if __debug__:
                        cnt_pruned += 1
                    m.delayed = expand_upto + 1  # expand later
            if cur_width > 0:
                prune_thr = ms[cur_width - 1].prune_value
        if __debug__:
            logger.debug(f'Pruned {cnt_pruned} matchings, return {prune_thr=}')
        return prune_thr

class BaseMatcher:

    def __init__(self, map_con, obs_noise=1, max_dist_init=None, max_dist=None, min_prob_norm=None,
                 non_emitting_states=True, max_lattice_width=None,
                 only_edges=True, obs_noise_ne=None, matching=BaseMatching,
                 non_emitting_length_factor=0.75, **kwargs):
        """Initialize a matcher for map matching.

        Distances are in meters when using latitude-longitude.

        :param map_con: Map object to connect to map database
        :param obs_noise: Standard deviation of noise
        :param obs_noise_ne: Standard deviation of noise for non-emitting states (is set to obs_noise if not give)
        :param max_dist_init: Maximum distance from start location (if not given, uses max_dist)
        :param max_dist: Maximum distance from path (this is a hard cut, min_prob_norm should be better)
        :param min_prob_norm: Minimum normalized probability of observations (ema)
        :param non_emitting_states: Allow non-emitting states. A non-emitting state is a state that is
            not associated with an observation. Here we assume it can be associated with a location in between
            two observations to allow for pruning. It is advised to set min_prob_norm and/or max_dist to avoid
            visiting all possible nodes in the graph.
        :param max_lattice_width: Only continue from a limited number of states (thus locations) for a given observation.
            If there are more possible next states, the states with the best likelihood so far are selected.
            The other states are 'delayed'. If the matching is rerun later with a larger value, the algorithms
            continuous from these delayed states.
        :param only_edges: Do not include nodes as states, only edges. This is the typical setting for HMM methods.
        :param matching: Matching type
        :param non_emitting_length_factor: Reduce the probability of a sequence of non-emitting states the longer it
            is. This can be used to prefer shorter paths. This is separate from the transition probabilities because
            transition probabilities are averaged for non-emitting states and thus the length is also averaged out.

        To define a custom transition and/or emission probability distribtion, overwrite the following functions:

        - :meth:`logprob_trans`
        - :meth:`logprob_obs`

        """
        self.map = map_con
        if max_dist:
            self.max_dist = max_dist
        else:
            self.max_dist = np.inf
        if max_dist_init:
            self.max_dist_init = max_dist_init
        else:
            self.max_dist_init = self.max_dist
        if min_prob_norm:
            self.min_logprob_norm = math.log(min_prob_norm)
        else:
            self.min_logprob_norm = -np.inf
        logger.debug(f"Matcher.min_logprob_norm = {self.min_logprob_norm}, Matcher.max_dist = {self.max_dist}")
        self.obs_noise = obs_noise
        if obs_noise_ne is None:
            self.obs_noise_ne = obs_noise
        else:
            self.obs_noise_ne = obs_noise_ne

        self.path = None
        self.lattice = None  # type: Optional[dict[int,LatticeColumn]]
        self.lattice_best = None
        self.node_path = None
        self.matching = matching
        self.non_emitting_states = non_emitting_states
        self.non_emitting_states_maxnb = 100
        self.max_lattice_width = max_lattice_width
        self.only_edges = only_edges
        self.expand_now = 0  # all m.delayed <= expand_upto will be expanded

        # Penalties
        self.ne_length_factor_log = math.log(non_emitting_length_factor)

    def logprob_trans(self, prev_m, edge_m, edge_o,
                      is_prev_ne=False, is_next_ne=False):
        # type: (BaseMatcher, BaseMatching, Segment, Segment, bool, bool) -> Tuple[float, Dict[str, Any]]
        """Transition probability.

        Note: In contrast with a regular HMM, this cannot be a probability density function, it needs
              to be a proper probability (thus values between 0.0 and 1.0).

        :return: probability, properties that are passed to the matching object
        """
        return 0, {}  # All probabilities are 1 (thus technically not a distribution)

    def logprob_obs(self, dist, prev_m, new_edge_m, new_edge_o, is_ne=False):
        """Emission probability.

        Note: In contrast with a regular HMM, this cannot be a probability density function, it needs
              to be a proper probability (thus values between 0.0 and 1.0).

        :return: probability, properties that are passed to the matching object
        """
        return 0, {}

    def match_gpx(self, gpx_file, unique=True):
        """Map matching from a gpx file"""
        from ..util.gpx import gpx_to_path
        path = gpx_to_path(gpx_file)
        return self.match(path, unique=unique)

    def do_stop(self, logprob_norm, dist, logprob_trans, logprob_obs):
        if logprob_norm < self.min_logprob_norm:
            logger.debug(f"   | Stopped trace: norm(log(Pr)) too small: {logprob_norm} < {self.min_logprob_norm}"
                         f"  -- lPr_t = {logprob_trans:.3f}, lPr_o = {logprob_obs:.3f}")
            return True
        if dist > self.max_dist:
            logger.debug(f"   | Stopped trace: distance too large: {dist} > {self.max_dist}")
            return True
        return False

    def _insert(self, m_next):
        return self.lattice[m_next.obs].upsert(m_next)

    def match(self, path, unique=False, tqdm=None, expand=False):
        """Dynamic Programming based (HMM-like) map matcher.

        If the matcher fails to match the entire path, the last matched index is returned.
        This index can be used to run the matcher again from that observation onwards.

        :param path: list[Union[tuple[lat, lon], tuple[lat, lon, time]]
        :param unique: Only retain unique nodes in the sequence (avoid repetitions)
        :param tqdm: Use a tqdm progress reporter (default is None)
        :param expand: Expand the current lattice (delayed matches)
        :return: Tuple of (List of state keys, index of last observation that was matched)
        """
        if __debug__:
            logger.debug("Start matching path of length {}".format(len(path)))

        # Initialisation
        if expand:
            if self.path != path:
                raise Exception(f'Cannot expand for a new path, should be the same path.')
            self.expand_now += 1
        else:
            self.path = path
            self.expand_now = 0

        nb_start_nodes = self._create_start_nodes(use_edges=self.only_edges)
        if nb_start_nodes == 0:
            self.lattice_best = []
            return [], 0
        if __debug__ and logger.isEnabledFor(logging.DEBUG):
            self.print_lattice(obs_idx=0, label_width=default_label_width, debug=True)

        # Start iterating over observations 1..end
        t_start = time.time()
        iterator = range(1, len(path))
        if tqdm:
            iterator = tqdm(iterator)
        early_stop_idx = None
        for obs_idx in iterator:
            if __debug__:
                logger.debug("--- obs {} --- {} ---".format(obs_idx, self.path[obs_idx]))
            # check if early stopping has occured
            cnt_lat_size_not_zero = False
            for m_tmp in self.lattice[obs_idx - 1].values(0):
                if not m_tmp.stop:
                    cnt_lat_size_not_zero = True
                    break
            # if len(self.lattice[obs_idx - 1]) == 0:
            if not cnt_lat_size_not_zero:
                if __debug__:
                    logger.debug("No solutions found anymore")
                early_stop_idx = obs_idx - 1
                logger.info(f'Stopped early at observation {early_stop_idx}')
                break
            # Expand matches
            self._match_states(obs_idx)
            if self.non_emitting_states:
                # Fill in non-emitting states between previous and current observation
                self._match_non_emitting_states(obs_idx - 1, expand=expand)
            if self.max_lattice_width:
                # Prune again if non_emitting_states reactives matches from match_states
                self.lattice[obs_idx].prune(0, self.max_lattice_width, self.expand_now)
            if __debug__ and logger.isEnabledFor(logging.DEBUG):
                self.print_lattice(obs_idx=obs_idx, label_width=default_label_width, debug=True)
                logger.debug(f"--- end obs {obs_idx} ---")

        t_delta = time.time() - t_start
        logger.info("--- end ---")
        logger.info("Build lattice in {} seconds".format(t_delta))

        # Backtrack to find best path
        if not early_stop_idx:
            one_no_stop = False
            for m in self.lattice[len(path) - 1].values_all():  # todo: could be values(0) ?
                if not m.stop:
                    one_no_stop = True
                    break
            if not one_no_stop:
                early_stop_idx = len(path) - 1
        if early_stop_idx is not None:
            if early_stop_idx == 0:
                self.lattice_best = []
                return [], 0
            start_idx = early_stop_idx - 1
        else:
            start_idx = len(self.path) - 1
        node_path = self._build_node_path(start_idx, unique)
        return node_path, start_idx

    def match_incremental(self, path, unique=True, tqdm=None, backtrace_len=None):
        """Dynamic Programming based (HMM-like) map matcher, continue building lattice with the new path.

        If the matcher fails to match the entire path, the last matched index is returned.
        This index can be used to run the matcher again from that observation onwards.

        :param path: list[Union[tuple[lat, lon], tuple[lat, lon, time]]
        :param unique: Only retain unique nodes in the sequence (avoid repetitions)
        :param tqdm: Use a tqdm progress reporter (default is None)
        :param backtrace_len: Length of the computed path throught the lattice.
          If None the path through the lattice will be the length of the last given path.
          If -1, the full path is computed.
        :return: Tuple of (List of state keys, index of last observation that was matched)
        """
        if __debug__:
            logger.debug("Incrementally match path of length {}".format(len(path)))

        # Initialisation
        if self.path is None:
            start_obs_idx = 1
            self.path = path
            nb_start_nodes = self._create_start_nodes()
            if nb_start_nodes == 0:
                return [], 0
        else:
            start_obs_idx = len(self.path)
            for idx in range(len(self.path)):
                self.lattice[start_obs_idx + idx] = LatticeColumn(start_obs_idx + idx)
            self.path += path

        # Start iterating over observations 1..end
        t_start = time.time()
        iterator = range(start_obs_idx, len(self.path))
        if tqdm:
            iterator = tqdm(iterator)
        early_stop_idx = None
        for obs_idx in iterator:
            if __debug__:
                logger.debug(f"--- obs {obs_idx} --- {self.path[obs_idx]} ---")
            cnt_lat_size_not_zero = False
            for m_tmp in self.lattice[obs_idx - 1].values(0):
                if not m_tmp.stop:
                    cnt_lat_size_not_zero = True
                    break
            # if len(self.lattice[obs_idx - 1]) == 0:
            if not cnt_lat_size_not_zero:
                if __debug__:
                    logger.debug("No solutions found anymore")
                early_stop_idx = obs_idx
                logger.info(f'Stopped early at observation {early_stop_idx}')
                break
            self._match_states(obs_idx)
            if self.non_emitting_states and not self._skip_ne_states(obs_idx):
                # Fill in non-emitting states between previous and current observation
                self._match_non_emitting_states(obs_idx - 1)
            if __debug__:
                if logger.isEnabledFor(logging.DEBUG):
                    self.print_lattice(obs_idx=obs_idx, label_width=default_label_width, debug=True)

        t_delta = time.time() - t_start
        logger.info("Build lattice in {} seconds".format(t_delta))

        # Backtrack to find best path
        if early_stop_idx:
            if early_stop_idx <= 1:
                return [], 0
            start_idx = early_stop_idx - 2
        else:
            start_idx = len(self.path) - 1
        if backtrace_len is None:
            max_depth = len(path)
        elif backtrace_len == -1:
            max_depth = None
        else:
            max_depth = backtrace_len
        node_path = self._build_node_path(start_idx, unique, max_depth=max_depth)
        return node_path, start_idx

    def _skip_ne_states(self, prev_m):
        # type: (BaseMatcher, BaseMatching) -> bool
        return False

    def _create_start_nodes(self, use_edges=True):
        """Find those nodes that are close to the first point in the path.

        :return: Number of created start points.
        """
        # Initialisation on first observation
        if self.expand_now > 0:
            # No need to search for new points, only activate delayed matches
            self.lattice[0].prune(0, self.max_lattice_width, self.expand_now)
            return len(self.lattice[0])

        t_start = time.time()
        self.lattice = dict()
        for obs_idx in range(len(self.path)):
            self.lattice[obs_idx] = LatticeColumn(obs_idx)

        if use_edges:
            nodes = self.map.edges_closeto(self.path[0], max_dist=self.max_dist_init)
        else:
            nodes = self.map.nodes_closeto(self.path[0], max_dist=self.max_dist_init)
        if __debug__:
            logger.debug("--- obs {} --- {} ---".format(0, self.path[0]))
        t_delta = time.time() - t_start
        logger.info("Initialized lattice with {} starting points in {} seconds".format(len(nodes), t_delta))
        if len(nodes) == 0:
            logger.info(f'Stopped early at observation 0'
                        f', no starting points/edges x found for which '
                        f'|x - ({self.path[0][0]:.2f},{self.path[0][1]:.2f})| < {self.max_dist_init}')
            return 0
        if __debug__:
            logger.debug(self.matching.repr_header())
        logprob_init = 0  # math.log(1.0/len(nodes))
        if use_edges:
            # Search for nearby edges
            for dist_obs, label1, loc1, label2, loc2, pi, ti in nodes:
                if label2 == label1:
                    continue
                edge_m = Segment(label1, loc1, label2, loc2, pi, ti)
                edge_o = Segment(f"O{0}", self.path[0])
                m_next = self.matching.first(logprob_init, edge_m, edge_o, self, dist_obs)
                if m_next is not None:
                    self.lattice[0].upsert(m_next)
                    if __debug__:
                        logger.debug(str(m_next))
        else:
            # Search for nearby nodes
            for dist_obs, label, loc in nodes:
                edge_m = Segment(label, loc)
                edge_o = Segment(f"O{0}", self.path[0])
                m_next = self.matching.first(logprob_init, edge_m, edge_o, self, dist_obs)
                if m_next is not None:
                    self.lattice[0].upsert(m_next)
                    if __debug__:
                        logger.debug(str(m_next))
        if self.max_lattice_width:
            self.lattice[0].prune(0, max_lattice_width=self.max_lattice_width, expand_upto=self.expand_now)
            # if self.non_emitting_states:
            #     self._match_non_emitting_states(0, path)
        return len(self.lattice[0])

    def _match_states(self, obs_idx):
        """Match states

        :param obs_idx:
        :return: True is new states have been found, False otherwise.
        """
        prev_lattice = [m for m in self.lattice[obs_idx - 1].values(0) if not m.stop and m.delayed == self.expand_now]
        count = 0
        for m in prev_lattice:  # type: BaseMatching
            if m.stop:
                assert(False)  # should not happen
                continue
            count += 1
            if m.edge_m.is_point():
                # == Move to neighbour from node ==
                nbrs = self.map.nodes_nbrto(m.edge_m.l1)
                # print("Neighbours for {}: {}".format(m, nbrs))
                if nbrs is None:
                    if __debug__:
                        logger.debug("No neighbours found for node {}".format(m.edge_m.l1))
                    continue
                if __debug__:
                    logger.debug("   + Move to {} neighbours from node {}".format(len(nbrs), m.edge_m.l1))
                    logger.debug(m.repr_header())
                for nbr_label, nbr_loc in nbrs:
                    # === Move from node to node (or stay on node) ===
                    if not self.only_edges:
                        edge_m = Segment(nbr_label, nbr_loc)
                        edge_o = Segment(f"O{obs_idx}", self.path[obs_idx])
                        m_next = m.next(edge_m, edge_o, obs=obs_idx)
                        if m_next is not None:
                            self._insert(m_next)
                            if __debug__:
                                logger.debug(str(m_next))

                    # === Move from node to edge ===
                    if m.edge_m.l1 != nbr_label:
                        edge_m = Segment(m.edge_m.l1, m.edge_m.p1, nbr_label, nbr_loc)
                        edge_o = Segment(f"O{obs_idx}", self.path[obs_idx])
                        m_next = m.next(edge_m, edge_o, obs=obs_idx)
                        if m_next is not None:
                            self._insert(m_next)
                            if __debug__:
                                logger.debug(str(m_next))
                    else:
                        if __debug__:
                            logger.debug(self.matching.repr_static(('x', f'{nbr_label}-{nbr_label} < self-loop')))

            else:
                # == Move to neighbour from edge ==
                if __debug__:
                    logger.debug("   + Move to neighbour from edge {}".format(m.label))
                    logger.debug(m.repr_header())

                # === Stay on edge ===
                edge_m = Segment(m.edge_m.l1, m.edge_m.p1, m.edge_m.l2, m.edge_m.p2)
                edge_o = Segment(f"O{obs_idx}", self.path[obs_idx])
                m_next = m.next(edge_m, edge_o, obs=obs_idx)
                if m_next is not None:
                    self._insert(m_next)
                    if __debug__:
                        logger.debug(str(m_next))

                # === Move from edge to node ===
                if not self.only_edges:
                    edge_m = Segment(m.edge_m.l2, m.edge_m.p2)
                    edge_o = Segment(f"O{obs_idx}", self.path[obs_idx])
                    m_next = m.next(edge_m, edge_o, obs=obs_idx)
                    if m_next is not None:
                        self._insert(m_next)
                        if __debug__:
                            logger.debug(str(m_next))

                else:
                    # === Move from edge to next edge ===
                    nbrs = self.map.edges_nbrto((m.edge_m.l1, m.edge_m.l2))
                    if nbrs is None or len(nbrs) == 0:
                        if __debug__:
                            logger.debug(f"No neighbours found for edge {m.edge_m.label}")
                        continue
                    for nbr_label1, nbr_loc1, nbr_label2, nbr_loc2 in nbrs:
                        # same edge is different action, opposite edge should be allowed to return in a one-way street
                        if m.edge_m.l2 != nbr_label2 and m.edge_m.l1 != nbr_label1:
                            edge_m = Segment(nbr_label1, nbr_loc1, nbr_label2, nbr_loc2)
                            edge_o = Segment(f"O{obs_idx}", self.path[obs_idx])
                            m_next = m.next(edge_m, edge_o, obs=obs_idx)
                            if m_next is not None:
                                self._insert(m_next)
                                if __debug__:
                                    logger.debug(str(m_next))
        if self.max_lattice_width:
            self.lattice[obs_idx].prune(0, self.max_lattice_width, self.expand_now)
        if count == 0:
            if __debug__:
                logger.debug("No active solution found anymore")
            return False
        return True

    def _match_non_emitting_states(self, obs_idx, expand=False):
        """Match sequences of nodes that all refer to the same observation at obs_idx.

        Assumptions:
        This method assumes that the lattice is filled up for both obs_idx and obs_idx + 1.

        :param obs_idx: Index of the first observation used (the second will be obs_idx + 1)
        :return: None
        """
        obs = self.path[obs_idx]
        if obs_idx < len(self.path) - 1:
            obs_next = self.path[obs_idx + 1]
        else:
            obs_next = None
        # The current states are the current observation's states
        if expand:
            cur_lattice = dict((m.key, m) for m in self.lattice[obs_idx].values(0) if not m.stop and m.delayed == self.expand_now)
        else:
            cur_lattice = dict((m.key, m) for m in self.lattice[obs_idx].values(0) if not (m.stop or m.delayed > 0))
        lattice_toinsert = list()
        # The current best states are the next observation's states if you would ignore non-emitting states
        lattice_best = dict((m.shortkey, m)
                            for m in self.lattice[obs_idx + 1].values(0) if not m.stop)
        lattice_ne = set(m.shortkey
                         for m in self.lattice[obs_idx + 1].values(0) if not m.stop and self._skip_ne_states(m))
        # cur_lattice = set(self.lattice[obs_idx].values())
        nb_ne = 0
        prune_thr = None
        while len(cur_lattice) > 0 and nb_ne < self.non_emitting_states_maxnb:
            nb_ne += 1
            if __debug__:
                logger.debug("--- obs {}:{} --- {} - {} ---".format(obs_idx, nb_ne, obs, obs_next))
            cur_lattice = self._match_non_emitting_states_inner(cur_lattice, obs_idx, obs, obs_next, nb_ne,
                                                                lattice_best, lattice_ne)
            if self.max_lattice_width is not None:
                self.lattice[obs_idx].prune(nb_ne, self.max_lattice_width, self.expand_now, prune_thr)
            # Link to next observation
            self._match_non_emitting_states_end(cur_lattice, obs_idx + 1, obs_next,
                                                lattice_best, expand=expand)
            if self.max_lattice_width is not None:
                prune_thr = self.lattice[obs_idx + 1].prune(0, self.max_lattice_width, self.expand_now, None)
        if self.max_lattice_width is not None:
            self.lattice[obs_idx + 1].prune(0, self.max_lattice_width, self.expand_now, None)
        # logger.info('Used {} levels of non-emitting states'.format(nb_ne))
        # for m in lattice_toinsert:
        #     self._insert(m)

    def _node_in_prev_ne(self, m_next, label):
        """Is the given node already visited in the chain of non-emitting states.

        :param m_next:
        :param label: Node label
        :return: True or False
        """
        # for m in itertools.chain(m_next.prev, m_next.prev_other):
        for m in m_next.prev:  # type: BaseMatching
            if m.obs != m_next.obs:
                return False
            assert(m_next.obs_ne != m.obs_ne)
            # print('prev', m.shortkey, 'checking for ', label)
            # if label == m.shortkey:
            if label in m.nodes:
                return True
            if m.obs_ne == 0:
                return False
            if self._node_in_prev_ne(m, label):
                return True
        return False

    @staticmethod
    def _insert_tmp(m_next, lattice):
        if m_next.key in lattice:
            return lattice[m_next.key].update(m_next)
        else:
            lattice[m_next.key] = m_next
            return True

    def _match_non_emitting_states_inner(self, cur_lattice, obs_idx, obs, obs_next, nb_ne,
                                         lattice_best, lattice_ne):
        # cur_lattice_new = dict()
        cur_lattice_new = self.lattice[obs_idx].dict(nb_ne)
        for m in cur_lattice.values():  # type: BaseMatching
            if m.stop or m.delayed != self.expand_now:
                continue
            if m.shortkey in lattice_ne:
                logger.debug(f"Skip non-emitting states from {m.label}, already visited")
                continue
            # == Move to neighbour edge from edge ==
            if m.edge_m.l2 is not None and self.only_edges:
                nbrs = self.map.edges_nbrto((m.edge_m.l1, m.edge_m.l2))
                # print("Neighbours for {}: {}".format(m, nbrs))
                if nbrs is None or len(nbrs) == 0:
                    if __debug__:
                        logger.debug(f"No neighbours found for edge {m.edge_m.label} ({m.label}, non-emitting)")
                    continue
                for nbr_label1, nbr_loc1, nbr_label2, nbr_loc2 in nbrs:
                    if self._node_in_prev_ne(m, nbr_label2):
                        if __debug__:
                            logger.debug(self.matching.repr_static(('x', '{} < node in prev ne'.format(nbr_label2))))
                        continue
                    # === Move to next edge ===
                    if m.edge_m.l2 != nbr_label2 and m.edge_m.l1 != nbr_label2:
                        edge_m = Segment(nbr_label1, nbr_loc1, nbr_label2, nbr_loc2)
                        edge_o = Segment(f"O{obs_idx}", obs, f"O{obs_idx+1}", obs_next)
                        m_next = m.next(edge_m, edge_o, obs=obs_idx, obs_ne=nb_ne)
                        if m_next is not None:
                            if m_next.key in cur_lattice_new:
                                if m_next.shortkey in lattice_best:
                                    if approx_leq(m_next.dist_obs, lattice_best[m_next.shortkey].dist_obs):
                                        cur_lattice_new[m_next.key].update(m_next)
                                    else:
                                        m_next.stop = True
                                        if __debug__ and logger.isEnabledFor(logging.DEBUG):
                                            logger.debug(f"   | Stopped trace: distance larger than best for key {m_next.shortkey}: "
                                                         f"{m_next.dist_obs} > {lattice_best[m_next.shortkey].dist_obs}")
                                else:
                                    cur_lattice_new[m_next.key].update(m_next)
                            else:
                                if m_next.shortkey in lattice_best:
                                    # if m_next.logprob > lattice_best[m_next.shortkey].logprob:
                                    if approx_leq(m_next.dist_obs, lattice_best[m_next.shortkey].dist_obs):
                                        cur_lattice_new[m_next.key] = m_next
                                        # lattice_best[m_next.shortkey] = m_next
                                        # lattice_toinsert.append(m_next)
                                    else:
                                        if __debug__ and logger.isEnabledFor(logging.DEBUG):
                                            logger.debug(f"   | Stopped trace: distance larger than best for key {m_next.shortkey}: "
                                                         f"{m_next.dist_obs} > {lattice_best[m_next.shortkey].dist_obs}")
                                        m_next.stop = True
                                else:
                                    cur_lattice_new[m_next.key] = m_next
                                    # lattice_best[m_next.shortkey] = m_next
                                    # lattice_toinsert.append(m_next)
                            # cur_lattice_new.add(m_next)
                            if __debug__:
                                logger.debug(str(m_next))
                    else:
                        if __debug__:
                            logger.debug(self.matching.repr_static(('x', f'{nbr_label1}-{nbr_label2} < goes back (ne)')))
            # == Move to neighbour node from node==
            if m.edge_m.l2 is None and not self.only_edges:
                cur_node = m.edge_m.l1
                nbrs = self.map.nodes_nbrto(cur_node)
                if nbrs is None:
                    if __debug__:
                        logger.debug(
                            f"No neighbours found for node {cur_node} ({m.label}, non-emitting)")
                    continue
                if __debug__:
                    logger.debug(
                        f"   + Move to {len(nbrs)} neighbours from node {cur_node} ({m.label}, non-emitting)")
                    logger.debug(m.repr_header())
                for nbr_label, nbr_loc in nbrs:
                    # print(f"self._node_in_prev_ne({m.label}, {nbr_label}) = {self._node_in_prev_ne(m, nbr_label)}")
                    if self._node_in_prev_ne(m, nbr_label):
                        if __debug__:
                            logger.debug(self.matching.repr_static(('x', '{} < node in prev ne'.format(nbr_label))))
                        continue
                    # === Move to next node ===
                    if m.edge_m.l1 != nbr_label:
                        edge_m = Segment(nbr_label, nbr_loc)
                        edge_o = Segment(f"O{obs_idx}", obs, f"O{obs_idx+1}", obs_next)
                        m_next = m.next(edge_m, edge_o, obs=obs_idx, obs_ne=nb_ne)
                        if m_next is not None:
                            if m_next.key in cur_lattice_new:
                                cur_lattice_new[m_next.key].update(m_next)
                            else:
                                if m_next.shortkey in lattice_best:
                                    # if m_next.logprob > lattice_best[m_next.shortkey].logprob:
                                    if m_next.dist_obs < lattice_best[m_next.shortkey].dist_obs:
                                        cur_lattice_new[m_next.key] = m_next
                                        lattice_best[m_next.shortkey] = m_next
                                        # lattice_toinsert.append(m_next)
                                    elif __debug__ and logger.isEnabledFor(logging.DEBUG):
                                        m_next.stop = True
                                        cur_lattice_new[m_next.key] = m_next
                                        # lattice_toinsert.append(m_next)
                                else:
                                    cur_lattice_new[m_next.key] = m_next
                                    lattice_best[m_next.shortkey] = m_next
                                    # lattice_toinsert.append(m_next)
                            # cur_lattice_new.add(m_next)
                            if __debug__:
                                logger.debug(str(m_next))
                    else:
                        if __debug__:
                            logger.debug(f"x  | {m.edge_m.l1}-{nbr_label} < self-loop")

        return cur_lattice_new

    def _match_non_emitting_states_end(self, cur_lattice, obs_idx, obs_next,
                                       lattice_best, expand=False):
        for m in cur_lattice.values():  # type: BaseMatching
            if m.stop or m.delayed > self.expand_now:
                continue
            if m.edge_m.l2 is not None:
                # Move to neighbour edge from edge
                nbrs = self.map.edges_nbrto((m.edge_m.l1, m.edge_m.l2))
                # print("Neighbours for {}: {}".format(m, nbrs))
                if nbrs is None or len(nbrs) == 0:
                    if __debug__:
                        logger.debug("No neighbours found for edge {} ({})".format(m.edge_m.label, m.label))
                    continue
                if __debug__:
                    logger.debug(f"   + Move to {len(nbrs)} neighbours from edge {m.edge_m.label} "
                                 f"({m.label}, non-emitting->emitting)")
                    logger.debug(m.repr_header())
                for nbr_label1, nbr_loc1, nbr_label2, nbr_loc2 in nbrs:
                    if self._node_in_prev_ne(m, nbr_label2):
                        if __debug__:
                            logger.debug(self.matching.repr_static(('x', '{} < node in prev ne'.format(nbr_label2))))
                        continue
                    # Move to next edge
                    if m.edge_m.l1 != nbr_label2 and m.edge_m.l2 != nbr_label2:
                        edge_m = Segment(nbr_label1, nbr_loc1, nbr_label2, nbr_loc2)
                        edge_o = Segment(f"O{obs_idx+1}", obs_next)
                        m_next = m.next(edge_m, edge_o, obs=obs_idx)
                        if m_next is not None:
                            if m_next.shortkey in lattice_best:
                                # if m_next.dist_obs < lattice_best[m_next.shortkey].dist_obs:
                                if m_next.logprob > lattice_best[m_next.shortkey].logprob:
                                    lattice_best[m_next.shortkey] = m_next
                                    # lattice_toinsert.append(m_next)
                                    self.lattice[obs_idx].upsert(m_next)
                                elif __debug__ and logger.isEnabledFor(logging.DEBUG):
                                    m_next.stop = True
                                    # lattice_toinsert.append(m_next)
                                    self.lattice[obs_idx].upsert(m_next)
                            else:
                                lattice_best[m_next.shortkey] = m_next
                                # lattice_toinsert.append(m_next)
                                self.lattice[obs_idx].upsert(m_next)
                            if __debug__:
                                logger.debug(str(m_next))
                    else:
                        if __debug__:
                            logger.debug(self.matching.repr_static(('x', '{} < going back'.format(nbr_label2))))
            else:  # m.edge_m.l2 is None:
                # Move to neighbour node from node
                cur_node = m.edge_m.l1
                nbrs = self.map.nodes_nbrto(cur_node)
                # print("Neighbours for {}: {}".format(m, nbrs))
                if nbrs is None:
                    if __debug__:
                        logger.debug("No neighbours found for node {}".format(cur_node, m.label))
                    continue
                if __debug__:
                    logger.debug(f"   + Move to {len(nbrs)} neighbours from node {cur_node} "
                                 f"({m.label}, non-emitting->emitting)")
                    logger.debug(m.repr_header())
                for nbr_label, nbr_loc in nbrs:
                    if self._node_in_prev_ne(m, nbr_label):
                        if __debug__:
                            logger.debug(self.matching.repr_static(('x', '{} < node in prev ne'.format(nbr_label))))
                        continue
                    # Move to next node
                    if m.edge_m.l1 != nbr_label:
                        # edge_m = Segment(m.edge_m.l1, m.edge_m.p1, nbr_label, nbr_loc)
                        edge_m = Segment(nbr_label, nbr_loc)
                        edge_o = Segment(f"O{obs_idx+1}", obs_next)
                        m_next = m.next(edge_m, edge_o, obs=obs_idx)
                        if m_next is not None:
                            if m_next.shortkey in lattice_best:
                                # if m_next.dist_obs < lattice_best[m_next.shortkey].dist_obs:
                                if m_next.logprob > lattice_best[m_next.shortkey].logprob:
                                    lattice_best[m_next.shortkey] = m_next
                                    # lattice_toinsert.append(m_next)
                                    self.lattice[obs_idx].upsert(m_next)
                                elif __debug__ and logger.isEnabledFor(logging.DEBUG):
                                    m_next.stop = True
                                    # lattice_toinsert.append(m_next)
                                    self.lattice[obs_idx].upsert(m_next)
                            else:
                                lattice_best[m_next.shortkey] = m_next
                                # lattice_toinsert.append(m_next)
                                self.lattice[obs_idx].upsert(m_next)
                            if __debug__:
                                logger.debug(str(m_next))
                    else:
                        if __debug__:
                            logger.debug(self.matching.repr_static(('x', '{} < self-loop'.format(nbr_label))))

    def get_matching(self, identifier=None):
        m = None  # type: Optional[BaseMatching]
        if isinstance(identifier, BaseMatching):
            m = identifier
        elif identifier is None:
            col = self.lattice[len(self.lattice) - 1]
            for curm in col.values_all():
                if m is None or curm.logprob > m.logprob:
                    m = curm
        elif type(identifier) is int:
            # If integer, search for the best matching at this index in the lattice
            for cur_m in self.lattice[identifier].values_all():  # type:BaseMatching
                if not cur_m.stop and (m is None or cur_m.logprob > m.logprob):
                    m = cur_m
        elif type(identifier) is str:
            # If string, try to parse identifier
            parts = identifier.split('-')
            idx, ne, key = None, None, None
            if len(parts) == 4:
                nodea, nodeb, idx, ne = [int(part) for part in parts]
                key = (nodea, nodeb, idx, ne)
                col = self.lattice[idx]  # type: LatticeColumn
                col_ne = col.o[ne]
                m = col_ne[key]
            elif len(parts) == 3:
                node, idx, ne = [int(part) for part in parts]
                key = (node, idx, ne)
                col = self.lattice[idx]  # type: LatticeColumn
                col_ne = col.o[ne]
                m = col_ne[key]
            elif len(parts) == 1:
                m = None
                l1 = int(parts[0])
                for l in self.lattice.values():  # type: LatticeColumn
                    for curm in l.values_all():
                        if (curm.edge_m.l1 == l1 or curm.edge_m.l2 == l1) and \
                                (m is None or curm.logprob > m.logprob):
                            m = curm
            else:
                raise AttributeError(f'Unknown string format for matching. '
                                     'Expects <node>-<idx>-<ne> or <node>-<node>-<idx>-<ne>.')

        return m

    def get_matching_path(self, start_m):
        """List of Matching objects that end in the given Matching object."""
        start_m = self.get_matching(start_m)
        return self._build_matching_path(start_m)

    def get_node_path(self, start_m, only_nodes=False):
        """List of node/edge names that end in the given Matching object."""
        path = self.get_matching_path(start_m)
        node_path = [m.shortkey for m in path]
        if only_nodes:
            node_path = self.node_path_to_only_nodes(node_path)
        return node_path

    def node_path_to_only_nodes(self, path):
        """Path of nodes and edges to only nodes.

        :param path: List of node names or edges as (node name, node name)
        :return: List of node names
        """
        nodes = []
        prev_state = path[0]
        if type(prev_state) is tuple:
            nodes.append(prev_state[0])
            nodes.append(prev_state[1])
            prev_node = prev_state[1]
        else:
            nodes.append(prev_state)
            prev_node = prev_state
        for state in path[1:]:
            if state == prev_state:
                continue
            if type(state) is not tuple:
                if state != prev_node:
                    nodes.append(state)
                    prev_node = state
            elif type(state) is tuple:
                if state[0] == prev_node:
                    if state[1] != prev_node:
                        nodes.append(state[1])
                        prev_node = state[1]
                elif state[1] == prev_node:
                    if state[0] != prev_node:
                        nodes.append(state[0])
                        prev_node = state[0]
                else:
                    raise Exception(f"State {state} does not have as previous node {prev_node}")
            else:
                raise Exception(f"Unknown type of state: {state} ({type(state)})")
            prev_state = state
        return nodes

    def _build_matching_path(self, start_m, max_depth=None):
        lattice_best = []
        node_max = start_m
        cur_depth = 0
        if __debug__ and logger.isEnabledFor(logging.DEBUG):
            logger.debug(self.matching.repr_header(stop="             "))
        logger.debug("Start ({}): {}".format(node_max.obs, node_max))
        lattice_best.append(node_max)
        if node_max.is_emitting():
            cur_depth += 1
        # for obs_idx in reversed(range(start_idx)):
        if max_depth is None:
            max_depth = len(self.lattice) + 1
        while cur_depth < max_depth and len(node_max.prev) > 0:
            node_max_last = node_max
            node_max: Optional[BaseMatching] = None
            for prev_m in node_max_last.prev:
                if prev_m is not None and (node_max is None or prev_m.logprob > node_max.logprob):
                    node_max = prev_m
            if node_max is None:
                logger.error("Did not find a matching node for path point at index {}. ".format(node_max_last.obs) +
                             "Stopped building path.")
                break
            logger.debug("Max   ({}): {}".format(node_max.obs, node_max))
            lattice_best.append(node_max)
            if node_max.is_emitting():
                cur_depth += 1
        lattice_best = list(reversed(lattice_best))
        return lattice_best

    def _build_node_path(self, start_idx, unique=True, max_depth=None, last_is_e=False):
        """Build the path from the lattice.

        :param start_idx:
        :param unique:
        :param max_depth:
        :param last_is_e: Last matched lattice node should be an emitting state.
            In case the matching stops early, the longest path can be in between two observations
            and thus be a nonemitting state (which by definition has a lower probability than the
            last emitting state). If this argument is set to true, the longer match is preferred.
        :return:
        """
        node_max = None
        node_max_ne = 0
        if last_is_e:
            for m in self.lattice[start_idx].values_all():  # type:BaseMatching
                if not m.stop and (node_max is None or m.logprob > node_max.logprob):
                    node_max = m
        else:
            for m in self.lattice[start_idx].values_all():  # type:BaseMatching
                if not m.stop and (node_max is None or m.obs_ne > node_max_ne or m.logprob > node_max.logprob):
                    node_max_ne = m.obs_ne
                    node_max = m
        if node_max is None:
<<<<<<< HEAD
            raise Exception("Did not find a matching node for path point at index {}".format(start_idx))
        if __debug__ and logger.isEnabledFor(logging.DEBUG):
            logger.debug(self.matching.repr_header(stop="             "))
        logger.debug("Start ({}): {}".format(node_max.obs, node_max))
        node_path_rev = [node_max.shortkey]
        self.lattice_best.append(node_max)
        if node_max.is_emitting():
            cur_depth += 1
        # for obs_idx in reversed(range(start_idx)):
        if max_depth is None:
            max_depth = len(self.lattice) + 1
        while cur_depth < max_depth and len(node_max.prev) > 0:
            node_max_last = node_max
            node_max: Optional[BaseMatching] = None
            for prev_m in node_max_last.prev:
                if prev_m is not None and (node_max is None or prev_m.logprob > node_max.logprob):
                    node_max = prev_m
            if node_max is None:
                logger.error("Did not find a matching node for path point at index {}. ".format(node_max_last.obs) +
                             "Stopped building path.")
                break
            logger.debug("Max   ({}): {}".format(node_max.obs, node_max))
            node_path_rev.append(node_max.shortkey)
            self.lattice_best.append(node_max)
            if node_max.is_emitting():
                cur_depth += 1
=======
            logger.error("Did not find a matching node for path point at index {}".format(start_idx))
            return None
>>>>>>> f040cc01

        self.lattice_best = self._build_matching_path(node_max, max_depth)

        node_path = [m.shortkey for m in self.lattice_best]
        if unique:
            self.node_path = []
            prev_node = None
            for node in node_path:
                if node != prev_node:
                    self.node_path.append(node)
                    prev_node = node
        else:
            self.node_path = node_path
        return self.node_path

    def increase_max_lattice_width(self, max_lattice_width, unique=False, tqdm=None):
        self.max_lattice_width = max_lattice_width
        return self.match(self.path, unique=unique, tqdm=tqdm, expand=True)

    def path_bb(self):
        """Get boundig box of matched path (if it exists, otherwise return None)."""
        path = self.path
        plat, plon = islice(zip(*path), 2)
        lat_min, lat_max = min(plat), max(plat)
        lon_min, lon_max = min(plon), max(plon)
        bb = lat_min, lon_min, lat_max, lon_max
        return bb

    def print_lattice(self, file=None, obs_idx=None, obs_ne=0, label_width=None, debug=False):
        if debug:
            xprint = logger.debug
        else:
            if file is None:
                file = sys.stdout
            xprint = lambda arg: print(arg, file=file)
        # print("Lattice:", file=file)
        if obs_idx is not None:
            idxs = [obs_idx]
        else:
            idxs = range(len(self.lattice))
        for idx in idxs:
            if len(self.lattice[idx]) > 0:
                if label_width is None:
                    label_width = 0
                    for m in self.lattice[idx].values(obs_ne):
                        label_width = max(label_width, len(str(m.label)))
                xprint("--- obs {} ---".format(idx))
                xprint(self.matching.repr_header(label_width=label_width))
                for m in sorted(self.lattice[idx].values(obs_ne), key=lambda t: str(t.label)):
                    xprint(m.__str__(label_width=label_width))

    def lattice_dot(self, file=None, precision=None, render=False):
        """Write the lattice as a Graphviz DOT file.

        :param file: File object to print to. Prints to stdout if None.
        :param precision: Precision of (log) probabilities.
        :param render: Try to render the generated Graphviz file.
        """
        if file is None:
            file = sys.stdout
        if precision is None:
            prfmt = ''
        else:
            prfmt = f'.{precision}f'
        print('digraph lattice {', file=file)
        print('\trankdir=LR;', file=file)
        # Vertices
        for idx_ob in range(len(self.lattice)):
            col = self.lattice[idx_ob]
            for idx_ne in range(len(col)):
                ms = col.values(idx_ne)
                if len(ms) == 0:
                    continue
                cnames = [(m.obs_ne, m.cname, m.stop, m.delayed) for m in ms]
                cnames.sort()
                cur_obs_ne = -1
                print('\t{\n\t\trank=same; ', file=file)
                for obs_ne, cname, stop, delayed in cnames:
                    if obs_ne != cur_obs_ne:
                        if cur_obs_ne != -1:
                            print('\t};\n\t{\n\t\trank=same; ', file=file)
                        cur_obs_ne = obs_ne
                    if stop:
                        options = 'label="{} x",color=gray,fontcolor=gray'.format(cname)
                    elif delayed > self.expand_now:
                        options = 'label="{} d{}",color=gray,fontcolor=gray'.format(cname, delayed)
                    elif self.expand_now != 0:
                        options = 'label="{} d{}"'.format(cname, delayed)
                    else:
                        options = 'label="{}  "'.format(cname)
                    print('\t\t{} [{}];'.format(cname, options), file=file)
                print('\t};', file=file)
        # Edges
        for idx_ob in range(len(self.lattice)):
            col = self.lattice[idx_ob]
            for idx_ne in range(len(col)):
                ms = col.values(idx_ne)
                if len(ms) == 0:
                    continue
                for m in ms:
                    for mp in m.prev:
                        if m.stop or m.delayed > self.expand_now:
                            options = ',color=gray,fontcolor=gray'
                        else:
                            options = ''
                        print(f'\t {mp.cname} -> {m.cname} [label="{m.logprob:{prfmt}}"{options}];', file=file)
                    for mp in m.prev_other:
                        if m.stop or m.delayed > self.expand_now:
                            options = ',color=gray,fontcolor=gray'
                        else:
                            options = ''
                        print(f'\t {mp.cname} -> {m.cname} [color=gray,label="{m.logprob:{prfmt}}"{options}];', file=file)
        print('}', file=file)
        if render and file is not None:
            import subprocess as sp
            from pathlib import Path
            from io import TextIOWrapper
            if isinstance(file, Path):
                fn = str(file.canonical())
            elif isinstance(file, TextIOWrapper):
                file.flush()
                fn = file.name
            else:
                fn = str(file)
            cmd = ['dot', '-Tpdf', '-O', fn]
            logger.debug(' '.join(cmd))
            sp.call(cmd)

    def print_lattice_stats(self, file=None, verbose=False):
        if file is None:
            file = sys.stdout
        print("Stats lattice", file=file)
        print("-------------", file=file)
        stats = OrderedDict()
        stats["nbr levels"] = len(self.lattice) if self.lattice else "?"
        total_nodes = 0
        max_nodes = 0
        min_nodes = 9999999
        if self.lattice:
            sizes = []
            for idx in range(len(self.lattice)):
                level = self.lattice[idx].values(0)
                # stats["#nodes[{}]".format(idx)] = len(level)
                sizes.append(len(level))
                total_nodes += len(level)
                if len(level) < min_nodes:
                    min_nodes = len(level)
                if len(level) > max_nodes:
                    max_nodes = len(level)
            stats["nbr lattice"] = total_nodes
            if verbose:
                stats["nbr lattice[level]"] = ", ".join([str(s) for s in sizes])
            stats["avg lattice[level]"] = total_nodes/len(self.lattice)
            stats["min lattice[level]"] = min_nodes
            stats["max lattice[level]"] = max_nodes
        if self.lattice_best and len(self.lattice_best) > 0:
            stats["avg obs distance"] = np.mean([m.dist_obs for m in self.lattice_best])
            stats["last logprob"] = self.lattice_best[-1].logprob
            stats["last length"] = self.lattice_best[-1].length
            stats["last norm logprob"] = self.lattice_best[-1].logprob / self.lattice_best[-1].length
            if verbose:
                stats["best logprob"] = ", ".join(["{:.3f}".format(m.logprob) for m in self.lattice_best])
                stats["best norm logprob"] = \
                    ", ".join(["{:.3f}".format(m.logprob/m.length) for i, m in enumerate(self.lattice_best)])
                stats["best norm prob"] = \
                    ", ".join(["{:.3f}".format(math.exp(m.logprob/m.length)) for i, m in enumerate(self.lattice_best)])
        for key, val in stats.items():
            print("{:<24} : {}".format(key, val), file=file)

    def node_counts(self):
        if self.lattice is None:
            return None
        counts = defaultdict(lambda: 0)
        for level in self.lattice.values():
            for m in level.values_all():
                counts[m.label] += 1
        return counts

    def copy_lastinterface(self, nb_interfaces=1):
        """Copy the current matcher and keep the last interface as the start point.

        This method allows you to perform incremental matching without keeping the entire
        lattice in memory.

        You need to run :meth:`match_incremental` on this object to continue from the existing
        (partial) lattice. Otherwise, if you use :meth:`match`, it will be overwritten.

        Open question, if there is no need to keep track of older lattices, it will probably
        be more efficient to clear the older parts of the interface instead of copying the newer
        parts.

        :param nb_interfaces: Nb of interfaces (columns in lattice) to keep. Default is 1, the last one.
        :return: new Matcher object
        """
        matcher = self.__class__(self.map, obs_noise=self.obs_noise, max_dist_init=self.max_dist_init,
                                 max_dist=self.max_dist, min_prob_norm=self.min_logprob_norm,
                                 non_emitting_states=self.non_emitting_states,
                                 max_lattice_width=self.max_lattice_width, only_edges=self.only_edges,
                                 obs_noise_ne=self.obs_noise_ne, matching=self.matching,
                                 avoid_goingback=self.avoid_goingback,
                                 non_emitting_length_factor=math.exp(self.ne_length_factor_log))
        matcher.lattice = []
        matcher.path = []
        for int_i in range(len(self.lattice) - nb_interfaces, len(self.lattice)):
            matcher.lattice.append(self.lattice[int_i])
            matcher.path.append(self.path[int_i])
        return matcher

    @property
    def path_pred(self):
        """The matched path, both nodes and/or edges (depending on your settings)."""
        return self.node_path

    @property
    def path_pred_onlynodes(self):
        """A list with all the nodes (no edges) the matched path passes through."""
        if self.node_path is None or len(self.node_path) == 0:
            return []
        return self.node_path_to_only_nodes(self.node_path)<|MERGE_RESOLUTION|>--- conflicted
+++ resolved
@@ -1286,37 +1286,8 @@
                     node_max_ne = m.obs_ne
                     node_max = m
         if node_max is None:
-<<<<<<< HEAD
-            raise Exception("Did not find a matching node for path point at index {}".format(start_idx))
-        if __debug__ and logger.isEnabledFor(logging.DEBUG):
-            logger.debug(self.matching.repr_header(stop="             "))
-        logger.debug("Start ({}): {}".format(node_max.obs, node_max))
-        node_path_rev = [node_max.shortkey]
-        self.lattice_best.append(node_max)
-        if node_max.is_emitting():
-            cur_depth += 1
-        # for obs_idx in reversed(range(start_idx)):
-        if max_depth is None:
-            max_depth = len(self.lattice) + 1
-        while cur_depth < max_depth and len(node_max.prev) > 0:
-            node_max_last = node_max
-            node_max: Optional[BaseMatching] = None
-            for prev_m in node_max_last.prev:
-                if prev_m is not None and (node_max is None or prev_m.logprob > node_max.logprob):
-                    node_max = prev_m
-            if node_max is None:
-                logger.error("Did not find a matching node for path point at index {}. ".format(node_max_last.obs) +
-                             "Stopped building path.")
-                break
-            logger.debug("Max   ({}): {}".format(node_max.obs, node_max))
-            node_path_rev.append(node_max.shortkey)
-            self.lattice_best.append(node_max)
-            if node_max.is_emitting():
-                cur_depth += 1
-=======
             logger.error("Did not find a matching node for path point at index {}".format(start_idx))
             return None
->>>>>>> f040cc01
 
         self.lattice_best = self._build_matching_path(node_max, max_depth)
 
